--- conflicted
+++ resolved
@@ -160,13 +160,8 @@
         // Prepare response data
         $is_dev = self::getMode() === 'development';
         $error_data = [
-<<<<<<< HEAD
-            'error' => self::$mode == 'development' ? $exception->getMessage() : 'An internal server error occurred.',
-            'code' => self::$mode == 'development' ? $exception->getCode() : HttpStatus::HTTP_INTERNAL_SERVER_ERROR
-=======
             'error' => $is_dev ? $exception->getMessage() : 'Internal Server Error',
             'code' => $is_dev ? $exception->getCode() : HttpStatus::HTTP_INTERNAL_SERVER_ERROR
->>>>>>> 515f37e1
         ];
 
         // In development, include more details
